/*
 * Generator for Accessors, JavaScript code runnable in Node, CapeCode, and Ptolemy II.
 */
// The Lingua-Franca toolkit is is licensed under the BSD 2-Clause License.
// See LICENSE.md file in the top repository directory.
package org.icyphy.generator

import java.util.Hashtable
import java.util.LinkedHashMap
import java.util.LinkedList
import java.util.StringJoiner
import org.eclipse.emf.ecore.resource.Resource
import org.eclipse.xtext.generator.IFileSystemAccess2
import org.eclipse.xtext.generator.IGeneratorContext
import org.eclipse.xtext.nodemodel.util.NodeModelUtils
import org.icyphy.linguaFranca.Action
import org.icyphy.linguaFranca.Input
<<<<<<< HEAD
import org.icyphy.linguaFranca.Instantiation
=======
>>>>>>> 2c096aed
import org.icyphy.linguaFranca.Output
import org.icyphy.linguaFranca.Param
import org.icyphy.linguaFranca.Reactor
import org.icyphy.linguaFranca.Timer

/**
 * Generator for Accessors.
 * @author Edward A. Lee, Chadlia Jerad
 */
class AccessorGenerator extends GeneratorBase {
	
	// For each accessor, we collect a set of input and parameter names.
	var inputs = newHashSet()
	var reactionCount = 0
	
	// The directory name into which generated accessor definitions are put.
	// If there is a main reactor, then this will be the name of the source
	// file, with the extension .lf, appended with a "/".
	var directory = ""
	
	// Map from timer to reaction name(s) triggered by the timer.
	var timerReactions = new LinkedHashMap<Timer,LinkedList<String>>()
	
	// Text of generated code to add input handlers.
	var addInputHandlers = new StringBuffer()
		
	override void doGenerate(
			Resource resource, 
			IFileSystemAccess2 fsa, 
			IGeneratorContext context,
			Hashtable<String,String> importTable) {
				
		super.doGenerate(resource, fsa, context, importTable)
		
		// If there is a main reactor in the file, then the variable main will be non-null.
		// In this case, create a directory into which to put the reactor definitions
		// because accessors require one file per accessor.
		if (main !== null) {
            // IFileSystemAccess2 uses "/" as file system separator.
            directory = _filename + "/"
		}
		
		// Handle reactors and composites.
		for (reactor : resource.allContents.toIterable.filter(Reactor)) {
			clearCode()
			generateReactor(reactor, importTable)
			var filename = reactor.name
			if (filename.equalsIgnoreCase('main')) {
				filename = _filename
			}
			fsa.generateFile(directory + filename + ".js", code)		
		}
		// If there is a main accessor, then create a file to run it using node.
		if (main !== null) {
		    var runFile = '''
		    // To run this: node «_filename».js
		    var nodeHost = null;
		    try {
		        nodeHost = require('@terraswarm/accessors');
		    } catch {
		        console.log('ERROR: accessors library is not installed. Install with: npm install @terraswarm/accessors');
		        console.log('NOTE: Do not do this in the lingua-franca source tree because it confuses the build system.');
		    }
		    if (nodeHost !== null) {
		        // Read the command-line arguments after the first two, if there are any.
		        var args = process.argv.slice(2);
		        // Prepend those with the path of the main accessor and process them.
		        args.unshift('«directory»«_filename».js')
		        nodeHost.processCommandLineArguments(args);
		    }
		    '''
            fsa.generateFile(_filename + '.js', runFile)        
		}
		// Copy the required library files into the target filesystem.
		// No longer used.
        // var runFile = readFileInClasspath("/lib/Accessors/run")
        // fsa.generateFile("run", runFile)		
	}
	
	////////////////////////////////////////////
	//// Code generators.
	
	/** Generate a reactor or composite definition.
	 *  @param reactor The parsed reactor data structure.
	 *  @param importTable Substitution table for class names (from import statements).
	 */	
	override generateReactor(Reactor reactor, Hashtable<String,String> importTable) {
		super.generateReactor(reactor, importTable)

		inputs.clear()      // Reset set of inputs.
		timerReactions.clear()
		addInputHandlers = new StringBuffer()
		
		reactionCount = 1   // Start reaction count at 1.
		
		pr(boilerplate)
		if (reactor.preamble !== null) {
			pr("// *********** From the preamble, verbatim:")
			pr(removeCodeDelimiter(reactor.preamble.code))
			pr("\n// *********** End of preamble.")
		}
		// Reactor setup (inputs, outputs, parameters)
		reactorSetup(reactor, importTable)
		// Generate reactions
		generateReactions(reactor)
		// initialize function (initialize + triggers scheduling + input handlers)
		generateInitialize(reactor)
	}
	
	/** Generate the setup function definition for a reactor or composite.
	 */
	def reactorSetup(Reactor reactor, Hashtable<String,String> importTable) {
		pr("exports.setup = function () {")
		indent()
		// Generate Inputs, if any.
		for (input: reactor.inputs) {
			generateInput(input)
		}
		// Generate outputs, if any
		for (output: reactor.outputs) {
			generateOutput(output)
		}
		// Generate parameters, if any
		for (param : reactor.parameters) {
			generateParameter(param)
		}
		// Generated instances
		for (instance: reactor.instantiations) {
<<<<<<< HEAD
			generateInstantiate(instance, importTable)
=======
			//generateInstantiate(instance, importTable)
			// FIXME: this should be done differently now
>>>>>>> 2c096aed
		}
		// Generated connections
		for (connection: reactor.connections) {
			pr('''this.connect(«portSpec(connection.leftPort.variable.name)», «portSpec(connection.rightPort.variable.name)»);''')
		}
		unindent()
		pr("}")
	}
		
	def generateInput(Input input) {
		inputs.add(input.name);
		pr('''this.input("«input.name»"«IF input.type !== null», { 'type': '«removeCodeDelimiter(input.type)»'}«ENDIF»);''')
	}
		
	def generateOutput(Output output) {
		pr('''this.output("«output.name»"«IF output.type !== null», { 'type': '«removeCodeDelimiter(output.type)»'}«ENDIF»);''')
	}
	
	def generateParameter(Param param) {
		var options = new StringJoiner(", ", "{", "}")
		var foundOptions = false
		if (param.type !== null) {
			options.add('''"type": "«removeCodeDelimiter(param.type)»"''')
			foundOptions = true
		}
		if (param.value !== null) {
			options.add('''"value": «removeCodeDelimiter(param.value)»''')
			foundOptions = true
		}
		pr('''this.parameter("«param.name»"«IF foundOptions», «options»«ENDIF»);''')
	}
	
	/** Generate the initialize function definition for an accessor.
	 *  This adds input handlers and timer reactions.
	 */
	def generateInitialize(Reactor reactor) {
		pr("exports.initialize = function () {\n")
		indent()
		// Define variables for each parameter.
		for(parameter: reactor.parameters) {
			pr('''var «parameter.name» = this.getParameter("«parameter.name»");''');
		}
		
		// Add the input handlers.
		pr(addInputHandlers.toString)

		// Add the timer reactions.
		for (timer: timerReactions.keySet) {
			val timing = timer.timing
			
			
			//val timerParams = getTiming(reactor, timer)
			for (handler: timerReactions.get(timer)) {
				var offset = if (timing === null) { null } else {timing.offset}
				var period = if (timing === null) { null } else {timing.period}
				var offsetStr = unitAdjustment(offset, "msec")
				var periodStr = unitAdjustment(period, "msec")
				pr('''__scheduleTimer("«timer»", «handler».bind(this), «offsetStr», «periodStr»);''')
			}
		}
		unindent()
		pr("};")
	}			

	/** Generate reaction functions definition for a reactor or a composite.
	 */
	def generateReactions(Reactor reactor) {
		val reactions = reactor.reactions
		for (reaction: reactions) {
            val functionName = "reaction" + (reactionCount++)
            val body = new StringBuilder()
            var args = new LinkedList<String>()
			// Add variable declarations for inputs and actions.
			// Meanwhile, record the mapping from triggers to handlers.
			if (reaction.triggers !== null && reaction.triggers.length > 0) {
				for (trigger: reaction.triggers) {
					if (inputs.contains(trigger)) {
						// The trigger is an input.
						// Declare a variable in the generated code.
						// NOTE: Here we are not using get() because null works
						// in JavaScript.
						pr(body, '''var «trigger» = get("«trigger»");''')

						// Generate code for the initialize() function here so that input handlers are
						// added in the same order that they are declared.
				   		addInputHandlers.append('''this.addInputHandler("«trigger»", «functionName».bind(this));''')
					} else if (trigger instanceof Timer) {
						// The trigger is a timer.
						// Record this so we can schedule this reaction in initialize.
						var list = timerReactions.get(trigger)
						if (list === null) {
							list = new LinkedList<String>()
							timerReactions.put(trigger, list)
						}
						list.add(functionName)
					} else if (trigger instanceof Action) {
					    // The trigger is an action.
					    args.add(trigger.variable.name)
					    // Make sure there is an entry for this action in the action table.
					    pr('''
					    if (!actionTable.«trigger.variable») {
					        actionTable.«trigger.variable» = [];
					    }
					    actionTable.«trigger.variable».push(«functionName»);
					    ''')
					} else {
						// This is checked by the validator (See LinguaFrancaValidator.xtend).
						// Nevertheless, in case we are using a command-line tool, we report the line number.
						// Just report the exception. Do not throw an exception so compilation can continue.
						var node = NodeModelUtils.getNode(reaction)
						System.err.println("Line "
							+ node.getStartLine()
							+ ": Trigger '" + trigger + "' is neither an input, a timer, nor an action.")
					}
				}
				if (!args.isEmpty()) {
				    // This reaction is triggered by one or more action.
				    // Add to the action table.
				    pr('''reactionArgsTable[«functionName»] = ["«args.join('", "')»"];''')
				}
			} else {
				// No triggers are given, which means react to any input.
				// Declare a variable for every input.
				// NOTE: Here we are not using get() because null works in JavaScript.
				for (input: inputs) {
					pr(body, '''var «input» = get("«input»");''')
				}
				addInputHandlers.append('''this.addInputHandler(null, «functionName».bind(this));''')
			}
			// Define variables for non-triggering inputs.
			for(inp : reaction.sources?:emptyList) {
				pr(body, '''var «inp.variable.name» = get("«inp.variable.name»");''')
			}
			
			// Define variables for each declared output.
			
			for (effect : reaction.effects ?: emptyList) {
				// Set the output name variable equal to a string.
				// FIXME: String name is too easy to cheat!
				// LF coder could write set('foo', value) to write to
				// output foo without having declared the write.
				pr(body, '''var «effect.variable» = "«effect.variable»";''');
			}
						
			// Define variables for each parameter.
			for(parameter: reactor.parameters) {
				pr(body, '''var «parameter.name» = this.getParameter("«parameter.name»");''');
			}

			// Code verbatim from 'reaction'
			pr(body, removeCodeDelimiter(reaction.code))
			
			pr('''function «functionName»(«args.join(',')») {''')
            indent()
			pr(body.toString())
			unindent()
			pr("}")
		}
	}	
		
	/** Generate an instantiate statement followed by any required parameter
	 *  assignments. This retrieves the fully-qualified class name from the imports
	 *  table if appropriate.
	 *  @param instance The instance declaration.
	 *  @param importTable Substitution table for class names (from import statements).
	 */
<<<<<<< HEAD
	def generateInstantiate(Instantiation instance, Hashtable<String,String> importTable) {
		var className = importTable.get(instance.reactorClass);
=======
	def generateInstantiate(ReactorInstance instance, Hashtable<String,String> importTable) {
		var className = importTable.get(instance.definition.reactorClass);
>>>>>>> 2c096aed
		if (className === null) {
		    // This is not an imported accessor.
			className = directory + instance.definition.reactorClass
		}
		pr('''var «instance.definition.name» = this.instantiate('«instance.definition.name»', '«className»');''')
		if (instance.definition.parameters !== null) {
			for (param: instance.definition.parameters.assignments) {
				pr('''«instance.definition.name».setParameter('«param.name»', «removeCodeDelimiter(param.value)»);''')
			}
		}
	}
	
	/** Given a string of form either "xx" or "xx.yy", return either
	 *  "'xx'" or "xx, 'yy'".
	 */
	def portSpec(String port) {
        val a = port.split('\\.');
        if (a.length == 1) {
            "'" + a.get(0) + "'"
        } else if (a.length > 1) {
            a.get(0) + ", '" + a.get(1) + "'"
        } else {
            "INVALID_PORT_SPEC:" + port
        }
    }
	
	val static boilerplate = '''
		// ********* Boilerplate included for all actors.
		// Unbound version of set() function (will be bound below).
		function __setUnbound(port, value) {
		    if (!port) {
		        throw "Illegal reference to undeclared output.";
		    }
		    this.send(port, value);
		}
		// NOTE: bind() returns a new function.
		// It does not alter the original function.
		var set = __setUnbound.bind(this);
		
		// Unbound version of get() function (will be bound below).
		function __getUnbound(port, value) {
			if (!port) {
		    	throw "Illegal reference to undeclared input.";
		    }
			return this.get(port);
		}
		// NOTE: bind() returns a new function.
		// It does not alter the original function.
		var get = __getUnbound.bind(this);
		
		// Variables for schedule function.
		var TRIGGERED = -1;
		var ONCE = -1;
		// Map from trigger names to handles for periodic invocations.
		var __SCHEDULE_TIMER_TABLE = {}
		
		// Function to schedule timer reactions. The arguments are:
		// * trigger: The name of the timer.
		// * handler: Function to invoke.
		// * offset: The time after the current time for the first action.
		// * period: The period at which to repeat the action, 0 for one time, and -1 to cancel
		//   a previously initiated periodic action.
		function __scheduleTimer(trigger, handler, offset, period) {
			if (offset >= 0 && period == 0) {
				var handle = setTimeout(handler, offset);
				__SCHEDULE_TIMER_TABLE[trigger] = handle;
				setTimeout(function() { __SCHEDULE_TIMER_TABLE[trigger] = null; }, offset);
			} else if (offset == 0 && period > 0) {
				setTimeout(handler, 0); // First invocation.
				var handle = setInterval(handler, period);
				__SCHEDULE_TIMER_TABLE[trigger] = handle;
			} else if (offset > 0 && period > 0) {
				var handle = setTimeout(function() {
					setTimeout(handler, 0); // First invocation.
					var handle = setInterval(handler, period);
					__SCHEDULE_TIMER_TABLE[trigger] = handle;
				}, offset);
				__SCHEDULE_TIMER_TABLE[trigger] = handle;
			} else if (period < 0) {
				if (__SCHEDULE_TIMER_TABLE[trigger]) {
					clearTimeout(__SCHEDULE_TIMER_TABLE[trigger]);
					clearInterval(__SCHEDULE_TIMER_TABLE[trigger]);
					__SCHEDULE_TIMER_TABLE[trigger] = null;
				}
			} else {
				throw("Illegal schedule arguments: " + offset +", " + period);
			}
		}
		// A table of actions indexed by the action name.
		// Each property value is an array of function names for reactions triggered by this action.
		var actionTable = {};
		// A table of function arguments for reactions that take arguments.
		var reactionArgsTable = {};
		var self = this;
		
		// Function to schedule reactions to actions. The argument are:
		// * action: The name of the action.
		// * offset: Additional logical time beyond the action delay for reactions to be invoked.
		// * payload: An argument to pass to any reactions that are to be triggered.
		// FIXME: For reactions that are triggered by more than one action, this does not
		// have quite the right semantics. If two of those actions are simultaneous, the reaction
		// will be triggered twice instead of once!
		function schedule(action, offset, payload) {
		    var reactions = actionTable[action];
		    if (reactions) {
		        for (var i = 0; i < reactions.length; i++) {
		            var reaction = reactions[i];
		            var reactionArgNames = reactionArgsTable[reaction];
		            var reactionArgs = [];
		            for (var j = 0; j < reactionArgNames.length; j++) {
		                var argName = reactionArgNames[i];
		                if (argName === action) {
		                    reactionArgs.push(payload);
		                } else {
		                    reactionArgs.push(null);
		                }
		            }
		            // FIXME: offset needs to be added to the delay specified by the action.
		            setTimeout(function() {
		                reaction.apply(self, reactionArgs);
		            }, offset);
		        }
		    }
		}
		
		// Dispatch the specified action.
		function __dispatch(action) {
		    var reactions = actionTable[action];
		    if (!reactions) {
		        throw("No actions named: " + action);
		    }
		    // for (var reaction in reactions) {
		
		    // }
		}

		// ********** End boilerplate
	'''
}<|MERGE_RESOLUTION|>--- conflicted
+++ resolved
@@ -15,10 +15,6 @@
 import org.eclipse.xtext.nodemodel.util.NodeModelUtils
 import org.icyphy.linguaFranca.Action
 import org.icyphy.linguaFranca.Input
-<<<<<<< HEAD
-import org.icyphy.linguaFranca.Instantiation
-=======
->>>>>>> 2c096aed
 import org.icyphy.linguaFranca.Output
 import org.icyphy.linguaFranca.Param
 import org.icyphy.linguaFranca.Reactor
@@ -147,12 +143,8 @@
 		}
 		// Generated instances
 		for (instance: reactor.instantiations) {
-<<<<<<< HEAD
-			generateInstantiate(instance, importTable)
-=======
 			//generateInstantiate(instance, importTable)
 			// FIXME: this should be done differently now
->>>>>>> 2c096aed
 		}
 		// Generated connections
 		for (connection: reactor.connections) {
@@ -319,13 +311,8 @@
 	 *  @param instance The instance declaration.
 	 *  @param importTable Substitution table for class names (from import statements).
 	 */
-<<<<<<< HEAD
-	def generateInstantiate(Instantiation instance, Hashtable<String,String> importTable) {
-		var className = importTable.get(instance.reactorClass);
-=======
 	def generateInstantiate(ReactorInstance instance, Hashtable<String,String> importTable) {
 		var className = importTable.get(instance.definition.reactorClass);
->>>>>>> 2c096aed
 		if (className === null) {
 		    // This is not an imported accessor.
 			className = directory + instance.definition.reactorClass
